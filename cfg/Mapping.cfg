--- conflicted
+++ resolved
@@ -84,15 +84,9 @@
 Badge.add("badge_yaw_cov", double_t,1, "Yaw Covariance", 1)
 
 # Filter Variables/Values
-<<<<<<< HEAD
-Filter.add("stdev_cutoff", int_t, 1, "Standard Deviation Cutoff", 12)
-Filter.add("angle_cutoff", double_t, 1, "Angle Cutoff", 5.0)
-Filter.add("cov_limit", double_t, 1, "Covariance Limit", 1.0)
-=======
 Filter.add("stdev_cutoff", int_t, 1, "Standard Deviation Cutoff", 3)
 Filter.add("angle_cutoff", double_t, 1, "Angle Cutoff", 5.0)
 Filter.add("cov_limit", double_t, 1, "Covariance Limit", 0.01)
->>>>>>> a94d16e0
 Filter.add("k_value", double_t, 1, "K Value", 0.01)
 Filter.add("distance_limit", double_t, 1, "Distance Limit,", 100)
 
