--- conflicted
+++ resolved
@@ -56,17 +56,9 @@
         # `result` is of type ObjectHypothesisWithPose (http://docs.ros.org/en/lunar/api/vision_msgs/html/msg/ObjectHypothesisWithPose.html)
         for result in detection.results: 
 
-<<<<<<< HEAD
-            # If this score is more confident than the last, then set its corresponding ID to the object ID
-            if (resultScore > largestScore):
-                largestScore = resultScore
-                objectID = resultID
-        
-        name = objectIDs[objectID]
-=======
+
             # NOTE: Rather than decide here if it meets our threshold for adding an estimate, the cleaner way to do it is
             # to just pass it over regardless. addPositionEstimate will simply barely change our estimate if our certainty is low.
->>>>>>> ba983a96
 
             # Translate the ID that DOPE gives us to a name meaningful to us
             name = objectIDs[result.id]
@@ -132,15 +124,11 @@
     
     # For each of our objects, set an initial estimate of their pose
     for object in objects:
-<<<<<<< HEAD
         newPose = initialObjectPose(object, initial_positions)
         # Set this objects pose to the new one that was just created
         objects[object]['pose'] = newPose
          
-=======
-        makeInitialEstimate(object, object_position_data)
 
->>>>>>> ba983a96
     # Subscribers
     rospy.Subscriber("/dope/detected_objects", Detection3DArray, dopeCallback) # DOPE's information 
 
