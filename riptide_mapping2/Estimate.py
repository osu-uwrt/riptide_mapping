from numpy.lib.function_base import cov
from numpy.lib.npyio import savez_compressed
from transforms3d import euler
from rclpy.time import Time
from geometry_msgs.msg import PoseWithCovarianceStamped
from geometry_msgs.msg import Quaternion
from geometry_msgs.msg import Point
from math import sqrt, pi, atan2
import math
import numpy as np

DEG_TO_RAD = (pi/180)
RAD_TO_DEG = (180/pi) # Used for debug output
ORIGIN_DEVIATION_LIMIT = 500

# Custom pose class that has commonly used mapping functionality 
class Estimate:

    # TODO: Probably cleaner to just use a PoseWithCovarianceStamped object rather than keeping the fields separate 
    def __init__(self, pos, yaw, cov):
        self.pos = pos # Length 3 List; x/y/z
        self.error_pos = None
        self.yaw = yaw # units: Radians
        self.base_variance = np.array([0,0,0,0], float)
        self.covariance = cov # Length 4 List; x/y/z/yaw
        self.stamp = Time()

        self.confidence_cutoff = .7
        self.stdev_cutoff = 1 # number of standard deviations
        self.angle_cutoff = (15 * DEG_TO_RAD) # units: Radians (Converted From Degrees!)
        self.cov_limit = 0.01 # covariance value units: m^2
        self.k_value = 32768.0 # Used to calculate cov_multiplier. Determines how quickly the system converges on a value.
        self.distance_limit = 100 # units: meters
        
    # Takes in a reading and returns False if it's an invalid detection we want to filter out, True otherwise
    # msg: PoseWithCovarianceStamped representing robot in WORLD frame 
    # msg_camera_frame: PoseWithCovariancestamped representing robot in CAMERA frame 
    def isValidDetection(self, msg, msg_camera_frame, confidence):
        
        self.error_pos = None

        if confidence < self.confidence_cutoff:
            return (False, "Rejecting due to low confidence ({}).".format(confidence))

        # Reject detections that are too far from the origin (i.e. outside transdec)
        if msg.pose.pose.position.x >= ORIGIN_DEVIATION_LIMIT or msg.pose.pose.position.x <= -ORIGIN_DEVIATION_LIMIT or \
            msg.pose.pose.position.y >= ORIGIN_DEVIATION_LIMIT or msg.pose.pose.position.y <= -ORIGIN_DEVIATION_LIMIT or \
            msg.pose.pose.position.z >= ORIGIN_DEVIATION_LIMIT or msg.pose.pose.position.z <= -ORIGIN_DEVIATION_LIMIT:
            return (False, "Rejecting due to being too far from the origin.")
        
        # Reject detections that are too far away from the systems current estimate.
        if abs(msg.pose.pose.position.x - self.pos[0]) >= (sqrt(self.covariance[0]) * self.stdev_cutoff):
            self.handleInvalidDetection(msg, confidence)
            return (False, "Rejecting due to being unlikely (x-direction): {x}".format(x = msg.pose.pose.position.x))
        if abs(msg.pose.pose.position.y - self.pos[1]) >= (sqrt(self.covariance[1]) * self.stdev_cutoff):
            self.handleInvalidDetection(msg, confidence)
            return (False, "Rejecting due to being unlikely (y-direction): {y}".format(y = msg.pose.pose.position.y))
        if abs(msg.pose.pose.position.z - self.pos[2]) >= (sqrt(self.covariance[2]) * self.stdev_cutoff):
            self.handleInvalidDetection(msg, confidence)
            return (False, "Rejecting due to being unlikely (z-direction): {z}".format(z = msg.pose.pose.position.z))
   
        # Yaw check.
        msg_quat = [msg.pose.pose.orientation.w, msg.pose.pose.orientation.x, msg.pose.pose.orientation.y, msg.pose.pose.orientation.z]
        _, _, msg_yaw = euler.quat2euler(msg_quat, 'sxyz')

        #msg_yaw = self.constrain_angle(self.yaw, msg_yaw) # Constrain the message yaw before we check it.
        #if ((msg_yaw > (self.yaw + self.angle_cutoff)) or (msg_yaw < (self.yaw - self.angle_cutoff))):
        #    return (False, "Rejecting due to being unlikely (yaw): {yaw}".format(yaw = msg_yaw * RAD_TO_DEG))

        # Reject detections that are unreasonably far away from the camera
        camera_x = msg_camera_frame.pose.pose.position.x
        camera_y = msg_camera_frame.pose.pose.position.y
        camera_z = msg_camera_frame.pose.pose.position.z
        distance_from_robot = sqrt((camera_x**2.0) + (camera_y**2.0) + (camera_z**2.0))
        if(distance_from_robot > self.distance_limit):
            return (False, "Rejecting due to high distance ({}).".format(distance_from_robot))
        
        # If the detection didn't fail any checks, assume it's a valid detection.
        return True 

    #TODO: this should handle invalid detections that the filter throws out. 
    # Certain detections despite being "invalid" may have useful error information that localization
    # can use to correct drift in the system.
    def handleInvalidDetection(self, msg, confidence):
        # This is hard coded for now but there should probably be a reconfigurable value.
        error_confidence_cutoff = 0.9
        if(confidence >= error_confidence_cutoff):
            self.error_pos = PoseWithCovarianceStamped()
            self.error_pos.header.frame_id = "world"
            self.error_pos.stamp = self.stamp.to_msg()

            # Orientation
            self.error_pos.pose.pose.orientation = msg.pose.pose.quaternion
            self.error_pos.pose.pose.position = msg.pose.pose.position

            # Covariance 
            covariance = np.zeros((6, 6))
            covariance[0, 0] = self.covariance[0]
            covariance[1, 1] = self.covariance[1]
            covariance[2, 2] = self.covariance[2]
            covariance[3, 3] = self.covariance[3]
            self.error_pos.pose.covariance = covariance.flatten()

<<<<<<< HEAD
<<<<<<< HEAD
    def hasDrift(self):
        return not self.error_pos is None
        
    def getErrorPose(self):
        return self.error_pos
=======
=======
>>>>>>> 16993c9a
    def hasDrift():
        return not self.error_pose is None
        
    def getErrorPose():
        return self.error_pose
<<<<<<< HEAD
>>>>>>> Publish drifted objects
=======
>>>>>>> 16993c9a

    # Reconciles two estimates, each with a given estimated value and covariance
    # From https://ccrma.stanford.edu/~jos/sasp/Product_Two_Gaussian_PDFs.html,
    # Where estimate #1 is our current estimate and estimate #2 is the reading we just got in. 
    def update_value(self, val1, val2, cov1, cov2):
        new_mean = (val1 * cov2 + val2 * cov1) / (cov1 + cov2)
        new_cov = (cov1 * cov2) / (cov1 + cov2)

        # Ensure that covariance does not drop below the covariance threshold.
        if(new_cov < self.cov_limit):
            new_cov = self.cov_limit
        return new_mean, new_cov

    # Takes in a new DOPE reading and updates our estimate
    # msg: PoseWithCovarianceStamped of our new reading (WORLD FRAME)
    # msg_camera_frame: PoseWithCovarianceStamped of our new reading (CAMERA FRAME); just used for error checking 
    # Confidence: [0, 1] score of how confident DOPE is that it is the object in question
    def addPositionEstimate(self, msg, msg_camera_frame, confidence_score, time):
        # Filter out "false positives"
        # If we make it past this, we assume it's a true positive and is actually the object
        if not self.isValidDetection(msg, msg_camera_frame, confidence_score):
            return

        # Update timestamp so it's the most recent routine 
        self.stamp = time

        # Convenient aliases
        msg_pose = msg.pose.pose

        # Calculate covariance
        # Very simple conversion from DOPE score to covariance
        cov_multiplier = 32768.0 * math.log(-confidence_score + 2) # The lower the covariance, the more sure the system is. Basically just invert the score value.
        object_covaraince = self.base_variance * cov_multiplier # Multiply the base variance by the covariance multiplier we just calculated.
        
        # Update translational axes 
        # Note that saved covariance is 4-Long List representing x/y/z/yaw whereas message covariance is a full 36-long array that we take the diagonal of 
        self.pos[0], self.covariance[0] = self.update_value(self.pos[0], msg_pose.position.x, self.covariance[0], object_covaraince[0])
        self.pos[1], self.covariance[1] = self.update_value(self.pos[1], msg_pose.position.y, self.covariance[1], object_covaraince[1])
        self.pos[2], self.covariance[2] = self.update_value(self.pos[2], msg_pose.position.z, self.covariance[2], object_covaraince[2])
        
        # Yaw requires Quaterion->Euler transform, then we constrain it then feed it into our system 
        #_, _, msg_yaw = euler.quat2euler([msg_pose.orientation.w, msg_pose.orientation.x, msg_pose.orientation.y, msg_pose.orientation.z], 'sxyz')
        #msg_yaw = self.constrain_angle(self.yaw, msg_yaw)
        #self.yaw, self.covariance[3] = self.update_value(self.yaw, msg_yaw, self.covariance[3], object_covaraince[3])
        

    # When getting distance between angles, situations like angle1=20 and angle2=340 will return that there's 320deg between them, not 40. 
    # This essentially constraints that!
    def constrain_angle(self, angle1, angle2):
        while angle2 > angle1 + pi:
            angle2 -= 2*pi
        while angle2 < angle1 - pi:
            angle2 += 2*pi
        return angle2
        
    # Compiles our representation into an object that we want 
    # return: PoseWithCovarianceStamped message (http://docs.ros.org/en/melodic/api/geometry_msgs/html/msg/PoseWithCovarianceStamped.html)
    def get_pose_with_covariance_stamped(self):

        # Stamp 
        output = PoseWithCovarianceStamped()
        output.header.frame_id = "world"
        output.header.stamp = self.stamp.to_msg()

        # Orientation
        quat = euler.euler2quat(0, 0, self.yaw, axes='sxyz')
        output.pose.pose.orientation = Quaternion(w=quat[0], x=quat[1], y=quat[2], z=quat[3]) # make xyzw
        output.pose.pose.position = Point(x=self.pos[0], y=self.pos[1], z=self.pos[2])

        # Covariance 
        covariance = np.zeros((6, 6))
        covariance[0, 0] = self.covariance[0]
        covariance[1, 1] = self.covariance[1]
        covariance[2, 2] = self.covariance[2]
        covariance[3, 3] = self.covariance[3]
        output.pose.covariance = covariance.flatten()

        return output<|MERGE_RESOLUTION|>--- conflicted
+++ resolved
@@ -101,25 +101,11 @@
             covariance[3, 3] = self.covariance[3]
             self.error_pos.pose.covariance = covariance.flatten()
 
-<<<<<<< HEAD
-<<<<<<< HEAD
     def hasDrift(self):
         return not self.error_pos is None
         
     def getErrorPose(self):
         return self.error_pos
-=======
-=======
->>>>>>> 16993c9a
-    def hasDrift():
-        return not self.error_pose is None
-        
-    def getErrorPose():
-        return self.error_pose
-<<<<<<< HEAD
->>>>>>> Publish drifted objects
-=======
->>>>>>> 16993c9a
 
     # Reconciles two estimates, each with a given estimated value and covariance
     # From https://ccrma.stanford.edu/~jos/sasp/Product_Two_Gaussian_PDFs.html,
